--- conflicted
+++ resolved
@@ -119,13 +119,6 @@
 		klog.Errorf("couldn't get key for object %#v: %v", obj, err)
 		return
 	}
-<<<<<<< HEAD
-
-	s.queue.Add(priorityqueue.DataWithPriority{
-		Key:      key,
-		Priority: 1,
-	})
-=======
 	if s.enablePriorityQueue {
 		s.queue.Add(priorityqueue.DataWithPriority{
 			Key:      key,
@@ -134,7 +127,6 @@
 	} else {
 		s.queue.Add(key)
 	}
->>>>>>> 8b5d2b8f
 	metrics.CountSchedulerBindings(metrics.BindingAdd)
 }
 
@@ -162,12 +154,6 @@
 		return
 	}
 
-<<<<<<< HEAD
-	s.queue.Add(priorityqueue.DataWithPriority{
-		Key:      key,
-		Priority: 1,
-	})
-=======
 	if s.enablePriorityQueue {
 		s.queue.Add(priorityqueue.DataWithPriority{
 			Key:      key,
@@ -176,7 +162,6 @@
 	} else {
 		s.queue.Add(key)
 	}
->>>>>>> 8b5d2b8f
 	metrics.CountSchedulerBindings(metrics.BindingUpdate)
 }
 
@@ -187,12 +172,6 @@
 		return
 	}
 	klog.Infof("Requeue ResourceBinding(%s/%s) due to event(%s).", binding.Namespace, binding.Name, event)
-<<<<<<< HEAD
-	s.queue.Add(priorityqueue.DataWithPriority{
-		Key:      key,
-		Priority: 1,
-	})
-=======
 	if s.enablePriorityQueue {
 		s.queue.Add(priorityqueue.DataWithPriority{
 			Key:      key,
@@ -201,7 +180,6 @@
 	} else {
 		s.queue.Add(key)
 	}
->>>>>>> 8b5d2b8f
 	metrics.CountSchedulerBindings(event)
 }
 
@@ -212,12 +190,6 @@
 		return
 	}
 	klog.Infof("Requeue ClusterResourceBinding(%s) due to event(%s).", clusterResourceBinding.Name, event)
-<<<<<<< HEAD
-	s.queue.Add(priorityqueue.DataWithPriority{
-		Key:      key,
-		Priority: 1,
-	})
-=======
 	if s.enablePriorityQueue {
 		s.queue.Add(priorityqueue.DataWithPriority{
 			Key:      key,
@@ -226,7 +198,6 @@
 	} else {
 		s.queue.Add(key)
 	}
->>>>>>> 8b5d2b8f
 	metrics.CountSchedulerBindings(event)
 }
 
